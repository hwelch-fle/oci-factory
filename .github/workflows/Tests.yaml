--- conflicted
+++ resolved
@@ -21,14 +21,6 @@
         description: 'Cache key (when fetching from cache)'
         required: false
         type: string
-<<<<<<< HEAD
-      is-a-rock:
-        description: 'Run additional rock-specific tests'
-        required: true
-        type: boolean
-        default: false
-=======
->>>>>>> 6938091e
       vulnerability-report-suffix:
         description: 'Suffix for the vulnerability report artefact'
         required: false
@@ -54,14 +46,6 @@
         description: 'Cache key (when fetching from cache)'
         required: false
         type: string
-<<<<<<< HEAD
-      is-a-rock:
-        description: 'Run additional rock-specific tests'
-        required: true
-        type: boolean
-        default: false
-=======
->>>>>>> 6938091e
       vulnerability-report-suffix:
         description: 'Suffix for the vulnerability report artefact'
         required: true
@@ -172,12 +156,7 @@
             copy oci:${{ env.TEST_IMAGE_NAME}}:${{ env.TEST_IMAGE_TAG }} \
             docker-daemon:${{ env.TEST_IMAGE_NAME}}:${{ env.TEST_IMAGE_TAG }}
       
-<<<<<<< HEAD
-      - name: Test rock
-        if: ${{ inputs.is-a-rock }}
-=======
       - name: Test ROCK
->>>>>>> 6938091e
         run: |
           set -ex
           docker run --rm ${{ env.TEST_IMAGE_NAME}}:${{ env.TEST_IMAGE_TAG }} \
